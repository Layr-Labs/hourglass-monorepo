--- conflicted
+++ resolved
@@ -311,11 +311,8 @@
 		return nil, fmt.Errorf("AVS address is empty")
 	}
 
-<<<<<<< HEAD
 	value, ok := e.avsPerformers.Load(task.AvsAddress)
-=======
-	avsPerf, ok := e.avsPerformers[avsAddress]
->>>>>>> 19bd17fe
+
 	if !ok {
 		return nil, fmt.Errorf("AVS avsPerf not found for address %s", avsAddress)
 	}
