--- conflicted
+++ resolved
@@ -321,9 +321,6 @@
 		)
 	}
 
-<<<<<<< HEAD
-	response, err := avsPerf.RunTask(ctx, pt)
-=======
 	// Cleanup inflight task and delete from storage irrespective of the result of the task.
 	defer func() {
 		e.inflightTasks.Delete(task.TaskId)
@@ -335,8 +332,8 @@
 		}
 	}()
 
-	response, err := avsPerf.RunTask(context.Background(), pt)
->>>>>>> 8961982c
+	response, err := avsPerf.RunTask(ctx, pt)
+
 	if err != nil {
 		e.logger.Sugar().Errorw("Failed to run task",
 			"taskId", task.TaskId,
@@ -364,19 +361,6 @@
 		zap.String("signature", string(sig)),
 	)
 
-<<<<<<< HEAD
-	e.inflightTasks.Delete(task.TaskId)
-
-	// Remove inflight task from storage
-	if err := e.store.DeleteInflightTask(ctx, task.TaskId); err != nil {
-		e.logger.Sugar().Warnw("Failed to delete inflight task from storage",
-			"error", err,
-			"taskId", task.TaskId,
-		)
-	}
-
-=======
->>>>>>> 8961982c
 	return &executorV1.TaskResult{
 		TaskId:          response.TaskID,
 		OperatorAddress: e.config.Operator.Address,
